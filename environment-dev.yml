--- conflicted
+++ resolved
@@ -59,12 +59,8 @@
   - sphinx_rtd_theme
   - twine
   - yamllint
-<<<<<<< HEAD
-  - nbformat=5.0.8
-=======
   - nbformat==5.0.8
   - docutils==0.16
   - h5py==2.10.0
->>>>>>> e744b42c
   - pip:
       - pytest-sphinx