# Licensed under a 3-clause BSD style license - see LICENSE.rst
import logging
import os
import subprocess
from copy import copy
from pathlib import Path
import numpy as np
from astropy import units as u
from astropy.coordinates import SkyCoord
from astropy.io import fits
<<<<<<< HEAD
from astropy.table import Column, Table, vstack
=======
import gammapy.utils.time as tu
from gammapy.utils.pbar import progress_bar
>>>>>>> 0cd59f05
from gammapy.utils.scripts import make_path
from gammapy.utils.testing import Checker
from .hdu_index_table import HDUIndexTable
from .obs_table import ObservationTable, ObservationTableChecker
from .observations import Observation, ObservationChecker, Observations

__all__ = ["DataStore"]

ALL_IRFS = ["aeff", "edisp", "psf", "bkg", "rad_max"]
ALL_HDUS = ["events", "gti", "pointing"] + ALL_IRFS
REQUIRED_IRFS = {
    "full-enclosure": {"aeff", "edisp", "psf", "bkg"},
    "point-like": {"aeff", "edisp"},
    "all-optional": {},
}


class MissingRequiredHDU(IOError):
    pass


log = logging.getLogger(__name__)
log.setLevel(logging.INFO)


class DataStore:
    """IACT data store.

    The data selection and access happens using an observation
    and an HDU index file as described at :ref:`gadf:iact-storage`.

    Parameters
    ----------
    hdu_table : `~gammapy.data.HDUIndexTable`
        HDU index table
    obs_table : `~gammapy.data.ObservationTable`
        Observation index table

    Examples
    --------
    Here's an example how to create a `DataStore` to access H.E.S.S. data:

    >>> from gammapy.data import DataStore
    >>> data_store = DataStore.from_dir('$GAMMAPY_DATA/hess-dl3-dr1')
    >>> data_store.info() #doctest: +SKIP
    Data store:
    HDU index table:
    BASE_DIR: /Users/ASinha/Gammapy-dev/gammapy-data/hess-dl3-dr1
    Rows: 630
    OBS_ID: 20136 -- 47829
    HDU_TYPE: ['aeff', 'bkg', 'edisp', 'events', 'gti', 'psf']
    HDU_CLASS: ['aeff_2d', 'bkg_3d', 'edisp_2d', 'events', 'gti', 'psf_table']
    <BLANKLINE>
    <BLANKLINE>
    Observation table:
    Observatory name: 'N/A'
    Number of observations: 105
    <BLANKLINE>

    For further usage example see :doc:`/tutorials/data/cta` tutorial.
    """

    DEFAULT_HDU_TABLE = "hdu-index.fits.gz"
    """Default HDU table filename."""

    DEFAULT_OBS_TABLE = "obs-index.fits.gz"
    """Default observation table filename."""

    def __init__(self, hdu_table=None, obs_table=None):
        self.hdu_table = hdu_table
        self.obs_table = obs_table

    def __str__(self):
        return self.info(show=False)

    @property
    def obs_ids(self):
        """Return the sorted obs_ids contained in the datastore."""
        return np.unique(self.hdu_table["OBS_ID"].data)

    @classmethod
    def from_file(cls, filename, hdu_hdu="HDU_INDEX", hdu_obs="OBS_INDEX"):
        """Create a Datastore from a FITS file.

        The FITS file must contain both index files.

        Parameters
        ----------
        filename : str, Path
            FITS filename
        hdu_hdu : str or int
            FITS HDU name or number for the HDU index table
        hdu_obs : str or int
            FITS HDU name or number for the observation index table

        Returns
        -------
        data_store : `DataStore`
            Data store
        """
        filename = make_path(filename)

        hdu_table = HDUIndexTable.read(filename, hdu=hdu_hdu, format="fits")

        obs_table = None
        if hdu_obs:
            obs_table = ObservationTable.read(filename, hdu=hdu_obs, format="fits")

        return cls(hdu_table=hdu_table, obs_table=obs_table)

    @classmethod
    def from_dir(cls, base_dir, hdu_table_filename=None, obs_table_filename=None):
        """Create from a directory.

        Parameters
        ----------
        base_dir : str, Path
            Base directory of the data files.
        hdu_table_filename : str, Path
            Filename of the HDU index file. May be specified either relative
            to `base_dir` or as an absolute path. If None, the default filename
            will be looked for.
        obs_table_filename : str, Path
            Filename of the observation index file. May be specified either relative
            to `base_dir` or as an absolute path. If None, the default filename
            will be looked for.

        Returns
        -------
        data_store : `DataStore`
            Data store

        Examples
        --------
        >>> from gammapy.data import DataStore
        >>> data_store = DataStore.from_dir('$GAMMAPY_DATA/hess-dl3-dr1')
        """

        base_dir = make_path(base_dir)

        if hdu_table_filename:
            hdu_table_filename = make_path(hdu_table_filename)
            if (base_dir / hdu_table_filename).exists():
                hdu_table_filename = base_dir / hdu_table_filename
        else:
            hdu_table_filename = base_dir / cls.DEFAULT_HDU_TABLE

        if obs_table_filename:
            obs_table_filename = make_path(obs_table_filename)
            if (base_dir / obs_table_filename).exists():
                obs_table_filename = base_dir / obs_table_filename
            elif not obs_table_filename.exists():
                raise IOError(f"File not found : {obs_table_filename}")
        else:
            obs_table_filename = base_dir / cls.DEFAULT_OBS_TABLE

        if not hdu_table_filename.exists():
            raise OSError(f"File not found: {hdu_table_filename}")
        log.debug(f"Reading {hdu_table_filename}")
        hdu_table = HDUIndexTable.read(hdu_table_filename, format="fits")
        hdu_table.meta["BASE_DIR"] = str(base_dir)

        if not obs_table_filename.exists():
            log.info("Cannot find default obs-index table.")
            obs_table = None
        else:
            log.debug(f"Reading {obs_table_filename}")
            obs_table = ObservationTable.read(obs_table_filename, format="fits")

        return cls(hdu_table=hdu_table, obs_table=obs_table)

    @classmethod
    def from_events_files(cls, events_paths, irfs_paths=None):
        """Create from a list of event filenames.

        HDU and observation index tables will be created from the EVENTS header.

        IRFs are found only if you have a ``CALDB`` environment variable set,
        and if the EVENTS files contain the following keys:

        - ``TELESCOP`` (example: ``TELESCOP = CTA``)
        - ``CALDB`` (example: ``CALDB = 1dc``)
        - ``IRF`` (example: ``IRF = South_z20_50h``)

        This method is useful specifically if you want to load data simulated
        with `ctobssim`_

        .. _ctobssim: http://cta.irap.omp.eu/ctools/users/reference_manual/ctobssim.html

        Parameters
        ----------
        events_paths : list of str or Path
            List of paths to the events files
        irfs_paths : str, Path, or list of str or Path
            Path to the IRFs file. If a list is provided it must be the same length
            than `events_paths`. If None the events files have to contain CALDB and
            IRF header keywords to locate the IRF files, otherwise the IRFs are
            assumed to be contained in the events files.

        Returns
        -------
        data_store : `DataStore`
            Data store

        Examples
        --------
        This is how you can access a single event list::

        >>> from gammapy.data import DataStore
        >>> import os
        >>> os.environ["CALDB"] = os.environ["GAMMAPY_DATA"] + "/cta-1dc/caldb"
        >>> path = "$GAMMAPY_DATA/cta-1dc/data/baseline/gps/gps_baseline_110380.fits"
        >>> data_store = DataStore.from_events_files([path])
        >>> observations = data_store.get_observations()

        You can now analyse this data as usual (see any Gammapy tutorial).

        If you have multiple event files, you have to make the list. Here's an example
        using ``Path.glob`` to get a list of all events files in a given folder::

        >>> import os
        >>> from pathlib import Path
        >>> path = Path(os.environ["GAMMAPY_DATA"]) / "cta-1dc/data"
        >>> paths = list(path.rglob("*.fits"))
        >>> data_store = DataStore.from_events_files(paths)
        >>> observations = data_store.get_observations()

        >>> #Note that you have a lot of flexibility to select the observations you want,
        >>> # by having a few lines of custom code to prepare ``paths``, or to select a
        >>> # subset via a method on the ``data_store`` or the ``observations`` objects.
        >>> # If you want to generate HDU and observation index files, write the tables to disk::

        >>> data_store.hdu_table.write("hdu-index.fits.gz") # doctest: +SKIP
        >>> data_store.obs_table.write("obs-index.fits.gz") # doctest: +SKIP
        """
        return DataStoreMaker(events_paths, irfs_paths).run()

    def info(self, show=True):
        """Print some info."""
        s = "Data store:\n"
        s += self.hdu_table.summary()
        s += "\n\n"
        if self.obs_table:
            s += self.obs_table.summary()
        else:
            s += "No observation index table."

        if show:
            print(s)
        else:
            return s

    def obs(self, obs_id, required_irf="full-enclosure", require_events=True):
        """Access a given `~gammapy.data.Observation`.

        Parameters
        ----------
        obs_id : int
            Observation ID.
        required_irf : list of str or str
            The list can include the following options:

            * `"events"` : Events
            * `"gti"` :  Good time intervals
            * `"aeff"` : Effective area
            * `"bkg"` : Background
            * `"edisp"`: Energy dispersion
            * `"psf"` : Point Spread Function
            * `"rad_max"` : Maximal radius

            Alternatively single string can be used as shortcut:

            * `"full-enclosure"` : includes `["events", "gti", "aeff", "edisp", "psf", "bkg"]`
            * `"point-like"` : includes `["events", "gti", "aeff", "edisp"]`
        require_events : bool
            Require events and gti table or not.

        Returns
        -------
        observation : `~gammapy.data.Observation`
            Observation container

        """
        if obs_id not in self.hdu_table["OBS_ID"]:
            raise ValueError(f"OBS_ID = {obs_id} not in HDU index table.")

        kwargs = {"obs_id": int(obs_id)}

        # check for the "short forms"
        if isinstance(required_irf, str):
            required_irf = REQUIRED_IRFS[required_irf]

        if not set(required_irf).issubset(ALL_IRFS):
            difference = set(required_irf).difference(ALL_IRFS)
            raise ValueError(
                f"{difference} is not a valid hdu key. Choose from: {ALL_IRFS}"
            )

        if require_events:
            required_hdus = {"events", "gti"}.union(required_irf)
        else:
            required_hdus = required_irf

        missing_hdus = []
        for hdu in ALL_HDUS:
            hdu_location = self.hdu_table.hdu_location(
                obs_id=obs_id,
                hdu_type=hdu,
                warn_missing=False,
            )
            if hdu_location is not None:
                kwargs[hdu] = hdu_location
            elif hdu in required_hdus:
                missing_hdus.append(hdu)

        if len(missing_hdus) > 0:
            raise MissingRequiredHDU(
                f"Required HDUs {missing_hdus} not found in observation {obs_id}"
            )

        # TODO: right now, gammapy doesn't support using the pointing table of GADF
        # so we always pass the events location here to be read into a FixedPointingInfo
        if "events" in kwargs:
            pointing_location = copy(kwargs["events"])
            pointing_location.hdu_class = "pointing"
            kwargs["pointing"] = pointing_location

        return Observation(**kwargs)

    def get_observations(
        self,
        obs_id=None,
        skip_missing=False,
        required_irf="full-enclosure",
        require_events=True,
    ):
        """Generate a `~gammapy.data.Observations`.

        Parameters
        ----------
        obs_id : list
            Observation IDs (default of ``None`` means "all")
            If not given, all observations ordered by OBS_ID are returned.
            This is not necessarily the order in the ``obs_table``.
        skip_missing : bool, optional
            Skip missing observations, default: False
        required_irf : list of str or str
            Runs will be added to the list of observations only if the
            required HDUs are present. Otherwise, the given run will be skipped
            The list can include the following options:

            * `"events"` : Events
            * `"gti"` :  Good time intervals
            * `"aeff"` : Effective area
            * `"bkg"` : Background
            * `"edisp"`: Energy dispersion
            * `"psf"` : Point Spread Function
            * `"rad_max"` : Maximal radius

            Alternatively single string can be used as shortcut:

            * `"full-enclosure"` : includes `["events", "gti", "aeff", "edisp", "psf", "bkg"]`
            * `"point-like"` : includes `["events", "gti", "aeff", "edisp"]`
            * `"all-optional"` : no HDUs are required, only warnings will be emitted
              for missing HDUs among all possibilities.

        require_events : bool
            Require events and gti table or not.

        Returns
        -------
        observations : `~gammapy.data.Observations`
            Container holding a list of `~gammapy.data.Observation`
        """

        if obs_id is None:
            obs_id = self.obs_ids

        obs_list = []

        for _ in progress_bar(obs_id, desc="Obs Id"):
            try:
                obs = self.obs(_, required_irf, require_events)
            except ValueError as err:
                if skip_missing:
                    log.warning(f"Skipping missing obs_id: {_!r}")
                    continue
                else:
                    raise err
            except MissingRequiredHDU as e:
                log.warning(f"Skipping run with missing HDUs; {e}")
                continue

            obs_list.append(obs)

        log.info(f"Observations selected: {len(obs_list)} out of {len(obs_id)}.")
        return Observations(obs_list)

    def copy_obs(self, obs_id, outdir, hdu_class=None, verbose=False, overwrite=False):
        """Create a new `~gammapy.data.DataStore` containing a subset of observations.

        Parameters
        ----------
        obs_id : array-like, `~gammapy.data.ObservationTable`
            List of observations to copy
        outdir : str, Path
            Directory for the new store
        hdu_class : list of str
            see :attr:`gammapy.data.HDUIndexTable.VALID_HDU_CLASS`
        verbose : bool
            Print copied files
        overwrite : bool
            Overwrite
        """
        outdir = make_path(outdir)

        if not outdir.is_dir():
            raise OSError(f"Not a directory: outdir={outdir}")

        if isinstance(obs_id, ObservationTable):
            obs_id = obs_id["OBS_ID"].data

        hdutable = self.hdu_table
        hdutable.add_index("OBS_ID")
        with hdutable.index_mode("discard_on_copy"):
            subhdutable = hdutable.loc[obs_id]
        if hdu_class is not None:
            subhdutable.add_index("HDU_CLASS")
            with subhdutable.index_mode("discard_on_copy"):
                subhdutable = subhdutable.loc[hdu_class]
        if self.obs_table:
            subobstable = self.obs_table.select_obs_id(obs_id)

        for idx in range(len(subhdutable)):
            # Changes to the file structure could be made here
            loc = subhdutable.location_info(idx)
            targetdir = outdir / loc.file_dir
            targetdir.mkdir(exist_ok=True, parents=True)
            cmd = ["cp"]
            if verbose:
                cmd += ["-v"]
            if not overwrite:
                cmd += ["-n"]
            cmd += [str(loc.path()), str(targetdir)]
            subprocess.run(cmd)

        filename = outdir / self.DEFAULT_HDU_TABLE
        subhdutable.write(filename, format="fits", overwrite=overwrite)

        if self.obs_table:
            filename = outdir / self.DEFAULT_OBS_TABLE
            subobstable.write(str(filename), format="fits", overwrite=overwrite)

    def check(self, checks="all"):
        """Check index tables and data files.

        This is a generator that yields a list of dicts.
        """
        checker = DataStoreChecker(self)
        return checker.run(checks=checks)


    def _obscore_def(self):
        """Generate the Obscore default table

        In case the obscore standard changes, this function should be changed consistently


        Returns
        -------
        Astropy Table length=0

        """

        n_obscore_val = 29  # Number of obscore values
        obscore_default = np.empty(n_obscore_val, dtype=object)
        obscore_default[0] = Column(
            name="dataproduct_type",
            unit="",
            description="Data product (file content) primary type",
            dtype="U10",
        )
        obscore_default[1] = Column(
            name="calib_level",
            unit="",
            description="Calibration level of the observation: in {0, 1, 2, 3, 4}",
            dtype="i4",
        )
        obscore_default[2] = Column(
            name="target_name", unit="", description="Object of interest", dtype="U25"
        )
        obscore_default[3] = Column(
            name="obs_id",
            unit="",
            description="Internal  ID given by the ObsTAP service",
            dtype="U10",
        )
        obscore_default[4] = Column(
            name="obs_collection",
            unit="",
            description="Name of the data collection",
            dtype="U10",
        )
        obscore_default[5] = Column(
            name="obs_publisher_did",
            unit="",
            description="ID for the Dataset   given by the publisher",
            dtype="U30",
        )
        obscore_default[6] = Column(
            name="access_url",
            unit="",
            description="URL used to access dataset",
            dtype="U30",
        )
        obscore_default[7] = Column(
            name="access_format",
            unit="",
            description="Content format of the dataset",
            dtype="U30",
        )
        obscore_default[8] = Column(
            name="access_estsize",
            unit="kbyte",
            description="Estimated size of dataset: in kilobytes",
            dtype="i4",
        )
        obscore_default[9] = Column(
            name="s_ra",
            unit="deg",
            description="Central Spatial Position in ICRS Right ascension",
            dtype="f8",
        )
        obscore_default[10] = Column(
            name="s_dec",
            unit="deg",
            description="Central Spatial Position in ICRS Declination",
            dtype="f8",
        )
        obscore_default[11] = Column(
            name="s_fov",
            unit="deg",
            description="Estimated size of the covered region as the diameter of a containing circle",
            dtype="f8",
        )
        obscore_default[12] = Column(
            name="s_region",
            unit="",
            description="Sky region covered by the  data product (expressed in ICRS frame)",
            dtype="U30",
        )
        obscore_default[13] = Column(
            name="s_resolution",
            unit="arcsec",
            description="Spatial resolution of data as FWHM of PSF",
            dtype="f8",
        )
        obscore_default[14] = Column(
            name="s_xel1",
            unit="",
            description="Number of elements along the first coordinate of the spatial  axis",
            dtype="i4",
        )  # ? problem with null and int (for now leave it as str)
        obscore_default[15] = Column(
            name="s_xel2",
            unit="",
            description="Number of elements along the second coordinate of the spatial  axis",
            dtype="i4",
        )  # ? problem with null and int (for now leave it as str)
        obscore_default[16] = Column(
            name="t_xel",
            unit="",
            description="Number of elements along the time axis",
            dtype="i4",
        )  # ? problem with null and int (for now leave it as str)
        obscore_default[17] = Column(
            name="t_min", unit="d", description="Start time in MJD", dtype="f8"
        )
        obscore_default[18] = Column(
            name="t_max", unit="d", description="Stop time  in MJD", dtype="f8"
        )
        obscore_default[19] = Column(
            name="t_exptime", unit="s", description="Total exposure time", dtype="f8"
        )
        obscore_default[20] = Column(
            name="t_resolution",
            unit="s",
            description="Temporal resolution FWHM",
            dtype="f8",
        )
        obscore_default[21] = Column(
            name="em_xel",
            unit="",
            description="Number of elements along the spectral axis",
            dtype="i4",
        )
        obscore_default[22] = Column(
            name="em_min",
            unit="m",
            description="start in spectral coordinates",
            dtype="f8",
        )
        obscore_default[23] = Column(
            name="em_max",
            unit="m",
            description="stop in spectral coordinates",
            dtype="f8",
        )
        obscore_default[24] = Column(
            name="em_res_power",
            unit="",
            description="Value of the resolving power along the spectral axis (R)",
            dtype="f8",
        )
        obscore_default[25] = Column(
            name="o_ucd",
            unit="",
            description="Nature of the observable axis",
            dtype="U30",
        )
        obscore_default[26] = Column(
            name="pol_xel",
            unit="",
            description="Number of elements along the polarization axis",
            dtype="i4",
        )  # ? problem with null and int (for now leave it as str)
        obscore_default[27] = Column(
            name="facility_name",
            unit="",
            description="The name of the facility, telescope space craft used for the observation",
            dtype="U10",
        )
        obscore_default[28] = Column(
            name="instrument_name",
            unit="",
            description="The name of the instrument used for the observation",
            dtype="U25",
        )

        tab_default = Table()
        for var in obscore_default:
            tab_default.add_column(var)
        return tab_default

    def _obscore_row(self, single_obsID, **kwargs):
        """Generates an obscore row corresponding to a single obsID

        Parameters
        ----------
        single_obsID : `int`
                single Observation ID
        **kwargs : `str` {obs_publisher_did, access_url}
        Giving the values for is highly recommended.
        If any of these are not given the corresponding obscore field is left empty and a warning is raised for each empty value.

        Returns
        -------
        Astropy Table length=1

        """

        if kwargs:
            obs_publisher_did = kwargs.get("obs_publisher_did")
            access_url = kwargs.get("access_url")

            if obs_publisher_did is None:
                log.warning(
                    "Insufficient publisher information: 'obs_publisher_did' obscore value will be empty."
                )

            if access_url is None:
                log.warning(
                    "Insufficient publisher information: access_url' obscore value will be empty."
                )
        else:
            obs_publisher_did = ""
            access_url = ""
            log.warning(
                "Insufficient publisher information: 'obs_publisher_did' and 'access_url' obscore values will be empty."
            )

        tab = self._obscore_def()
        tab.add_row()

        observation = self.obs(single_obsID)

        obs_mask = self.obs_table["OBS_ID"] == observation.obs_id
        obs_pos = self.obs_table[obs_mask]["EVENTS_FILENAME"]
        path = make_path(os.environ["GAMMAPY_DATA"] + "/" + obs_pos[0])
        size = int(os.path.getsize(path) / 1000.0)

        tab["dataproduct_type"] = observation.obs_info["EXTNAME"]

        tab["calib_level"] = 2  # Look into the data
        tab["target_name"] = observation.obs_info["OBJECT"]

        tab["obs_id"] = str(observation.obs_info["OBS_ID"])

        tab["obs_collection"] = "DL3"
        tab["obs_publisher_did"] = obs_publisher_did
        tab["access_url"] = access_url
        tab["access_format"] = "application/fits"

        tab["access_estsize"] = size
        tab["s_ra"] = observation.get_pointing_icrs(observation.tmid).ra.value
        tab["s_dec"] = observation.get_pointing_icrs(observation.tmid).dec.value

        tab["s_fov"] = 10.0
        #    tab["s_region"] = 'null'
        #    tab["s_resolution"] = np.nan
        #    tab["s_xel1"] = 'null'
        #    tab["s_xel2"] = 'null'
        #    tab["t_xel"] = 'null'
        tab["t_min"] = observation.tstart.value
        tab["t_max"] = observation.tstop.value
        tab["t_exptime"] = observation.observation_live_time_duration.value
        #    tab["t_resolution"] = np.nan
        #    tab["em_xel"] = 'null'
        tab["em_min"] = observation.events.energy.min().value
        tab["em_max"] = observation.events.energy.max().value
        #    tab["em_res_power"] = np.nan
        #    tab["o_ucd"] = 'null'
        #    tab["pol_xel"] = 'null'
        tab["facility_name"] = observation.obs_info["TELESCOP"]
        tab["instrument_name"] = observation.obs_info["TELLIST"]

        return tab

    def to_obscore_table(self, selected_obs=None, format=None, **kwargs):

        """Generate the complete obscore Table by stacking length=1 Tables given by DataStore._obscore_row()

        Parameters
        ----------
        selected_obs : list or array of Observation ID (int)
            (default of ``None`` means ``no obaservation ``)
            If not given, the obscore default table is returned.

        format : Astropy Table format
            Define the format for the output obscore table


        **kwargs : `str` {obs_publisher_did, access_url}
        Giving the values for is highly recommended.
        If any of these are not given the corresponding obscore field is left empty and a warning is raised for each empty value.

        Returns
        -------
        Astropy Table length = len(selected_obs)
        """

        tab_default = self._obscore_def()

        if selected_obs is None:
            obscore_tab = tab_default

        else:
            obscore_tab = Table()
            for i in range(0, len(selected_obs)):
                obscore_row = self._obscore_row(selected_obs[i], **kwargs)
                obscore_tab = vstack([obscore_tab, obscore_row])

        self._write_obscore_file(obscore_tab, format)

        return obscore_tab

    def _write_obscore_file(self, obscore_tab, format):

        """Write Obscore Table length = len(selected_obs) named 'obscore_table'

        Parameters
        ----------
            obscore_tab : Astropy Table
            format : Astropy Table format
                Define the format for the output obscore table
                (default of ``None`` means ``.fits``)

        """

        if format:

            obscore_tab.write("obscore_table", format=format, overwrite=True)
        else:
            obscore_tab.write("obscore_table.fit", format="fits", overwrite=True)
        return




class DataStoreChecker(Checker):
    """Check data store.

    Checks data format and a bit about the content.
    """

    CHECKS = {
        "obs_table": "check_obs_table",
        "hdu_table": "check_hdu_table",
        "observations": "check_observations",
        "consistency": "check_consistency",
    }

    def __init__(self, data_store):
        self.data_store = data_store

    def check_obs_table(self):
        """Checks for the observation index table."""
        yield from ObservationTableChecker(self.data_store.obs_table).run()

    def check_hdu_table(self):
        """Checks for the HDU index table."""
        t = self.data_store.hdu_table
        m = t.meta
        if m.get("HDUCLAS1", "") != "INDEX":
            yield {
                "level": "error",
                "hdu": "hdu-index",
                "msg": "Invalid header key. Must have HDUCLAS1=INDEX",
            }
        if m.get("HDUCLAS2", "") != "HDU":
            yield {
                "level": "error",
                "hdu": "hdu-index",
                "msg": "Invalid header key. Must have HDUCLAS2=HDU",
            }

        # Check that all HDU in the data files exist
        for idx in range(len(t)):
            location_info = t.location_info(idx)
            try:
                location_info.get_hdu()
            except KeyError:
                yield {
                    "level": "error",
                    "msg": f"HDU not found: {location_info.__dict__!r}",
                }

    def check_consistency(self):
        """Check consistency between multiple HDUs."""
        # obs and HDU index should have the same OBS_ID
        obs_table_obs_id = set(self.data_store.obs_table["OBS_ID"])
        hdu_table_obs_id = set(self.data_store.hdu_table["OBS_ID"])
        if not obs_table_obs_id == hdu_table_obs_id:
            yield {
                "level": "error",
                "msg": "Inconsistent OBS_ID in obs and HDU index tables",
            }
        # TODO: obs table and events header should have the same times

    def check_observations(self):
        """Perform some sanity checks for all observations."""
        for obs_id in self.data_store.obs_table["OBS_ID"]:
            obs = self.data_store.obs(obs_id)
            yield from ObservationChecker(obs).run()


class DataStoreMaker:
    """Create data store index tables.

    This is a multi-step process coded as a class.
    Users will usually call this via `DataStore.from_events_files`.
    """

    def __init__(self, events_paths, irfs_paths=None):
        if isinstance(events_paths, (str, Path)):
            raise TypeError("Need list of paths, not a single string or Path object.")

        self.events_paths = [make_path(path) for path in events_paths]
        if irfs_paths is None or isinstance(irfs_paths, (str, Path)):
            self.irfs_paths = [make_path(irfs_paths)] * len(events_paths)
        else:
            self.irfs_paths = [make_path(path) for path in irfs_paths]

        # Cache for EVENTS file header information, to avoid multiple reads
        self._events_info = {}

    def run(self):
        hdu_table = self.make_hdu_table()
        obs_table = self.make_obs_table()
        return DataStore(hdu_table=hdu_table, obs_table=obs_table)

    def get_events_info(self, events_path, irf_path=None):
        if events_path not in self._events_info:
            self._events_info[events_path] = self.read_events_info(
                events_path, irf_path
            )

        return self._events_info[events_path]

    def get_obs_info(self, events_path, irf_path=None):
        # We could add or remove info here depending on what we want in the obs table
        return self.get_events_info(events_path, irf_path)

    @staticmethod
    def read_events_info(events_path, irf_path=None):
        """Read mandatory events header info"""
        log.debug(f"Reading {events_path}")

        with fits.open(events_path, memmap=False) as hdu_list:
            header = hdu_list["EVENTS"].header

        na_int, na_str = -1, "NOT AVAILABLE"

        info = {}
        # Note: for some reason `header["OBS_ID"]` is sometimes `str`, maybe trailing whitespace
        # mandatory header info:
        info["OBS_ID"] = int(header["OBS_ID"])
        info["TSTART"] = header["TSTART"] * u.s
        info["TSTOP"] = header["TSTOP"] * u.s
        info["ONTIME"] = header["ONTIME"] * u.s
        info["LIVETIME"] = header["LIVETIME"] * u.s
        info["DEADC"] = header["DEADC"]
        info["TELESCOP"] = header.get("TELESCOP", na_str)

        obs_mode = header.get("OBS_MODE", "POINTING")
        if obs_mode == "DRIFT":
            info["ALT_PNT"] = header["ALT_PNT"] * u.deg
            info["AZ_PNT"] = header["AZ_PNT"] * u.deg
            info["ZEN_PNT"] = 90 * u.deg - info["ALT_PNT"]
        else:
            info["RA_PNT"] = header["RA_PNT"] * u.deg
            info["DEC_PNT"] = header["DEC_PNT"] * u.deg

        # optional header info
        pos = SkyCoord(info["RA_PNT"], info["DEC_PNT"], unit="deg").galactic
        info["GLON_PNT"] = pos.l
        info["GLAT_PNT"] = pos.b
        info["DATE-OBS"] = header.get("DATE_OBS", na_str)
        info["TIME-OBS"] = header.get("TIME_OBS", na_str)
        info["DATE-END"] = header.get("DATE_END", na_str)
        info["TIME-END"] = header.get("TIME_END", na_str)
        info["N_TELS"] = header.get("N_TELS", na_int)
        info["OBJECT"] = header.get("OBJECT", na_str)

        # Not part of the spec, but good to know from which file the info comes
        info["EVENTS_FILENAME"] = str(events_path)
        info["EVENT_COUNT"] = header["NAXIS2"]

        # This is the info needed to link from EVENTS to IRFs
        info["CALDB"] = header.get("CALDB", na_str)
        info["IRF"] = header.get("IRF", na_str)
        if irf_path is not None:
            info["IRF_FILENAME"] = str(irf_path)
        elif info["CALDB"] != na_str and info["IRF"] != na_str:
            caldb_irf = CalDBIRF.from_meta(info)
            info["IRF_FILENAME"] = str(caldb_irf.file_path)
        else:
            info["IRF_FILENAME"] = info["EVENTS_FILENAME"]

        # Mandatory fields defining the time data
        for name in tu.TIME_KEYWORDS:
            info[name] = header.get(name, None)

        return info

    def make_obs_table(self):
        rows = []
        time_rows = []
        for events_path, irf_path in zip(self.events_paths, self.irfs_paths):
            row = self.get_obs_info(events_path, irf_path)
            rows.append(row)
            time_row = tu.extract_time_info(row)
            time_rows.append(time_row)

        names = list(rows[0].keys())
        table = ObservationTable(rows=rows, names=names)

        m = table.meta
        if not tu.unique_time_info(time_rows):
            raise RuntimeError(
                "The time information in the EVENT header are not consistent between observations"
            )
        for name in tu.TIME_KEYWORDS:
            m[name] = time_rows[0][name]

        m["HDUCLASS"] = "GADF"
        m["HDUDOC"] = "https://github.com/open-gamma-ray-astro/gamma-astro-data-formats"
        m["HDUVERS"] = "0.2"
        m["HDUCLAS1"] = "INDEX"
        m["HDUCLAS2"] = "OBS"

        return table

    def make_hdu_table(self):
        rows = []
        for events_path, irf_path in zip(self.events_paths, self.irfs_paths):
            rows.extend(self.get_hdu_table_rows(events_path, irf_path))

        names = list(rows[0].keys())
        # names = ['OBS_ID', 'HDU_TYPE', 'HDU_CLASS', 'FILE_DIR', 'FILE_NAME', 'HDU_NAME']

        table = HDUIndexTable(rows=rows, names=names)

        m = table.meta
        m["HDUCLASS"] = "GADF"
        m["HDUDOC"] = "https://github.com/open-gamma-ray-astro/gamma-astro-data-formats"
        m["HDUVERS"] = "0.2"
        m["HDUCLAS1"] = "INDEX"
        m["HDUCLAS2"] = "HDU"

        return table

    def get_hdu_table_rows(self, events_path, irf_path=None):
        events_info = self.get_obs_info(events_path, irf_path)

        info = dict(
            OBS_ID=events_info["OBS_ID"],
            FILE_DIR=events_path.parent.as_posix(),
            FILE_NAME=events_path.name,
        )
        yield dict(HDU_TYPE="events", HDU_CLASS="events", HDU_NAME="EVENTS", **info)
        yield dict(HDU_TYPE="gti", HDU_CLASS="gti", HDU_NAME="GTI", **info)

        irf_path = Path(events_info["IRF_FILENAME"])
        info = dict(
            OBS_ID=events_info["OBS_ID"],
            FILE_DIR=irf_path.parent.as_posix(),
            FILE_NAME=irf_path.name,
        )
        yield dict(
            HDU_TYPE="aeff", HDU_CLASS="aeff_2d", HDU_NAME="EFFECTIVE AREA", **info
        )
        yield dict(
            HDU_TYPE="edisp", HDU_CLASS="edisp_2d", HDU_NAME="ENERGY DISPERSION", **info
        )
        yield dict(
            HDU_TYPE="psf",
            HDU_CLASS="psf_3gauss",
            HDU_NAME="POINT SPREAD FUNCTION",
            **info,
        )
        yield dict(HDU_TYPE="bkg", HDU_CLASS="bkg_3d", HDU_NAME="BACKGROUND", **info)


# TODO: load IRF file, and infer HDU_CLASS from IRF file contents!
class CalDBIRF:
    """Helper class to work with IRFs in CALDB format."""

    def __init__(self, telescop, caldb, irf):
        self.telescop = telescop
        self.caldb = caldb
        self.irf = irf

    @classmethod
    def from_meta(cls, meta):
        return cls(telescop=meta["TELESCOP"], caldb=meta["CALDB"], irf=meta["IRF"])

    @property
    def file_dir(self):
        # In CTA 1DC the header key is "CTA", but the directory is lower-case "cta"
        telescop = self.telescop.lower()
        return f"$CALDB/data/{telescop}/{self.caldb}/bcf/{self.irf}"

    @property
    def file_path(self):
        return Path(f"{self.file_dir}/{self.file_name}")

    @property
    def file_name(self):
        path = make_path(self.file_dir)
        return list(path.iterdir())[0].name<|MERGE_RESOLUTION|>--- conflicted
+++ resolved
@@ -8,12 +8,6 @@
 from astropy import units as u
 from astropy.coordinates import SkyCoord
 from astropy.io import fits
-<<<<<<< HEAD
-from astropy.table import Column, Table, vstack
-=======
-import gammapy.utils.time as tu
-from gammapy.utils.pbar import progress_bar
->>>>>>> 0cd59f05
 from gammapy.utils.scripts import make_path
 from gammapy.utils.testing import Checker
 from .hdu_index_table import HDUIndexTable
