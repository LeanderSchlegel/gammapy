--- conflicted
+++ resolved
@@ -1798,13 +1798,6 @@
     with pytest.raises(Exception):
         dataset.to_spectrum_dataset(on_region)
 
-<<<<<<< HEAD
-    assert_allclose(spectrum_dataset.counts.data[:, 0, 0], [0, 2, 2])
-    assert_allclose(spectrum_dataset.counts_off.data[:, 0, 0], [0, 4, 4])
-    assert_allclose(spectrum_dataset.acceptance.data[:, 0, 0], [np.nan, 1, 1])
-    assert_allclose(spectrum_dataset.acceptance_off.data[:, 0, 0], [np.nan, 4, 4])
-    assert_allclose(spectrum_dataset.alpha.data[:, 0, 0], [np.nan, 0.25, 0.25])
-=======
     dataset.mask_safe.data = True
     dataset.to_spectrum_dataset(on_region)
 
@@ -1813,8 +1806,6 @@
     )
     with pytest.raises(Exception):
         dataset.to_spectrum_dataset(on_region)
->>>>>>> e6aa0ec3
-
 
 @requires_data()
 def test_map_dataset_on_off_cutout(images):
