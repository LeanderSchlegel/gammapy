# Licensed under a 3-clause BSD style license - see LICENSE.rst
import pytest
from numpy.testing import assert_allclose
from gammapy.utils.testing import requires_data
from gammapy.datasets import SpectrumDatasetOnOff, Datasets
from gammapy.modeling.models import PowerLawSpectralModel, SkyModel
from gammapy.estimators import ParameterEstimator

pytest.importorskip("iminuit")


@pytest.fixture
def crab_datasets_1d():
    filename = "$GAMMAPY_DATA/joint-crab/spectra/hess/pha_obs23523.fits"
    dataset = SpectrumDatasetOnOff.from_ogip_files(filename)
    datasets = Datasets([dataset])
    return datasets


@pytest.fixture
def PLmodel():
    return PowerLawSpectralModel(amplitude="3e-11 cm-2s-1TeV-1", index=2.7)


@pytest.fixture
def crab_datasets_fermi():
    return Datasets.read(
        "$GAMMAPY_DATA/fermi-3fhl-crab/Fermi-LAT-3FHL_datasets.yaml",
        "$GAMMAPY_DATA/fermi-3fhl-crab/Fermi-LAT-3FHL_models.yaml",
    )


@requires_data()
def test_parameter_estimator_1d(crab_datasets_1d, PLmodel):
    datasets = crab_datasets_1d
    for dataset in datasets:
        dataset.models = SkyModel(spectral_model=PLmodel, name="Crab")

    estimator = ParameterEstimator(n_scan_values=10)

    result = estimator.run(datasets, PLmodel.amplitude, steps="all")

    assert_allclose(result["amplitude"], 5.142843823441639e-11, rtol=1e-3)
    assert_allclose(result["amplitude_err"], 6.0075e-12, rtol=1e-3)
    assert_allclose(result["ts"], 353.2092043652601, rtol=1e-3)
    assert_allclose(result["amplitude_errp"], 6.703e-12, rtol=5e-3)
    assert_allclose(result["amplitude_errn"], 6.152e-12, rtol=5e-3)

    # Add test for scan
    assert_allclose(result["amplitude_scan"].shape, 10)

<<<<<<< HEAD
=======

>>>>>>> 9a04b2f5
@pytest.mark.xfail
@requires_data()
def test_parameter_estimator_3d(crab_datasets_fermi):
    datasets = crab_datasets_fermi
    parameter = datasets[0].models.parameters["amplitude"]
    estimator = ParameterEstimator()

    result = estimator.run(datasets, parameter, steps=["ts", "err"])

    assert_allclose(result["amplitude"], 0.328839, rtol=1e-3)
    assert_allclose(result["amplitude_err"], 0.002801, rtol=1e-3)
    assert_allclose(result["ts"], 13005.938702, rtol=1e-3)


@pytest.mark.xfail
@requires_data()
def test_parameter_estimator_3d_no_reoptimization(crab_datasets_fermi):
    datasets = crab_datasets_fermi
    parameter = datasets[0].models.parameters["amplitude"]
    estimator = ParameterEstimator(reoptimize=False, n_scan_values=10)
    alpha_value = datasets[0].models.parameters["alpha"].value

    result = estimator.run(datasets, parameter, steps="all")

    assert datasets[0].models.parameters["alpha"].frozen == False
    assert_allclose(datasets[0].models.parameters["alpha"].value, alpha_value)
    assert_allclose(result["amplitude"], 0.331505, rtol=1e-4)
    assert_allclose(result["amplitude_scan"].shape, 10)
    assert_allclose(result["amplitude_scan"][0], 0.312406, atol=1e-3)<|MERGE_RESOLUTION|>--- conflicted
+++ resolved
@@ -49,10 +49,7 @@
     # Add test for scan
     assert_allclose(result["amplitude_scan"].shape, 10)
 
-<<<<<<< HEAD
-=======
 
->>>>>>> 9a04b2f5
 @pytest.mark.xfail
 @requires_data()
 def test_parameter_estimator_3d(crab_datasets_fermi):
