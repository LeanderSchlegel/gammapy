--- conflicted
+++ resolved
@@ -22,23 +22,6 @@
         param = [param]
 
     return max([np.array(p, ndmin=1).shape for p in param])
-
-
-<<<<<<< HEAD
-def skycoord_to_lonlat(skycoord, frame=None):
-    """Convert SkyCoord to lon, lat, frame.
-
-    Returns
-    -------
-    lon : `~numpy.ndarray`
-        Longitude in degrees.
-    lat : `~numpy.ndarray`
-        Latitude in degrees.
-    """
-    if frame:
-        skycoord = skycoord.transform_to(frame)
-
-    return skycoord.data.lon.deg, skycoord.data.lat.deg, skycoord.frame.name
 
 
 def pix_tuple_to_idx(pix):
@@ -69,1790 +52,6 @@
     return tuple(idx)
 
 
-def coord_to_pix(edges, coord, interp="lin"):
-    """Convert axis to pixel coordinates for given interpolation scheme."""
-    scale = interpolation_scale(interp)
-
-    interp_fn = scipy.interpolate.interp1d(
-        scale(edges), np.arange(len(edges), dtype=float), fill_value="extrapolate"
-    )
-
-    return interp_fn(scale(coord))
-
-
-def pix_to_coord(edges, pix, interp="lin"):
-    """Convert pixel to grid coordinates for given interpolation scheme."""
-    scale = interpolation_scale(interp)
-
-    interp_fn = scipy.interpolate.interp1d(
-        np.arange(len(edges), dtype=float), scale(edges), fill_value="extrapolate"
-    )
-
-    return scale.inverse(interp_fn(pix))
-
-
-class MapAxes(Sequence):
-    """MapAxis container class.
-
-    Parameters
-    ----------
-    axes : list of `MapAxis`
-        List of map axis objects.
-    """
-
-    def __init__(self, axes):
-        unique_names = []
-
-        for ax in axes:
-            if ax.name in unique_names:
-                raise (
-                    ValueError(f"Axis names must be unique, got: '{ax.name}' twice.")
-                )
-            unique_names.append(ax.name)
-
-        self._axes = axes
-
-    @property
-    def reverse(self):
-        """Reverse axes order"""
-        return MapAxes(self[::-1])
-
-    @property
-    def iter_with_reshape(self):
-        """Iterate by shape"""
-        for idx, axis in enumerate(self):
-            # Extract values for each axis, default: nodes
-            shape = [1] * len(self)
-            shape[idx] = -1
-            yield tuple(shape), axis
-
-    def get_coord(self):
-        """Get axes coordinates
-
-        Returns
-        -------
-        coords : dict of `~astropy.units.Quanity`
-            Map coordinates
-        """
-        coords = {}
-
-        for shape, axis in self.iter_with_reshape:
-            coord = axis.center.reshape(shape)
-            coords[axis.name] = coord
-
-        return coords
-
-    def bin_volume(self):
-        """Bin axes volume
-
-        Returns
-        -------
-        bin_volume : `~astropy.units.Quantity`
-            Bin volume
-        """
-        bin_volume = np.array(1)
-
-        for shape, axis in self.iter_with_reshape:
-            bin_volume = bin_volume * axis.bin_width.reshape(shape)
-
-        return bin_volume
-
-    @property
-    def shape(self):
-        """Shape of the axes"""
-        return tuple([ax.nbin for ax in self])
-
-    @property
-    def names(self):
-        """Names of the axes"""
-        return [ax.name for ax in self]
-
-    def index(self, axis_name):
-        """Get index in list"""
-        return self.names.index(axis_name)
-
-    def index_data(self, axis_name):
-        """Get data index of the axes
-
-        Parameters
-        ----------
-        axis_name : str
-            Name of the axis.
-
-        Returns
-        -------
-        idx : int
-            Data index
-        """
-        idx = self.names.index(axis_name)
-        return len(self) - idx - 1
-
-    def __len__(self):
-        return len(self._axes)
-
-    def __add__(self, other):
-        return self.__class__(list(self) + list(other))
-
-    def upsample(self, factor, axis_name):
-        """Upsample axis by a given factor
-
-        Parameters
-        ----------
-        factor : int
-            Upsampling factor.
-        axis_name : str
-            Axis to upsample.
-
-        Returns
-        -------
-        axes : `MapAxes`
-            Map axes
-        """
-        axes = []
-
-        for ax in self:
-            if ax.name == axis_name:
-                ax = ax.upsample(factor=factor)
-
-            axes.append(ax.copy())
-
-        return self.__class__(axes=axes)
-
-    def replace(self, axis):
-        """Replace a give axis
-
-        Parameters
-        ----------
-        axis : `MapAxis`
-            Map axis
-
-        Returns
-        -------
-        axes : MapAxes
-            Map axe
-        """
-        axes = []
-
-        for ax in self:
-            if ax.name == axis.name:
-                ax = axis
-
-            axes.append(ax)
-
-        return self.__class__(axes=axes)
-
-    def resample(self, axis):
-        """Resample axis binning.
-
-        This method groups the existing bins into a new binning.
-
-        Parameters
-        ----------
-        axis : `MapAxis`
-            New map axis.
-
-        Returns
-        -------
-        axes : `MapAxes`
-            Axes object with resampled axis.
-        """
-        axis_self = self[axis.name]
-        groups = axis_self.group_table(axis.edges)
-
-        # Keep only normal bins
-        groups = groups[groups["bin_type"] == "normal   "]
-
-        edges = edges_from_lo_hi(
-            groups[axis.name + "_min"].quantity, groups[axis.name + "_max"].quantity,
-        )
-
-        axis_resampled = MapAxis.from_edges(
-            edges=edges, interp=axis.interp, name=axis.name
-        )
-
-        axes = []
-        for ax in self:
-            if ax.name == axis.name:
-                axes.append(axis_resampled)
-            else:
-                axes.append(ax.copy())
-
-        return self.__class__(axes=axes)
-
-    def downsample(self, factor, axis_name):
-        """Downsample axis by a given factor
-
-        Parameters
-        ----------
-        factor : int
-            Upsampling factor.
-        axis_name : str
-            Axis to upsample.
-
-        Returns
-        -------
-        axes : `MapAxes`
-            Map axes
-
-        """
-        axes = []
-
-        for ax in self:
-            if ax.name == axis_name:
-                ax = ax.downsample(factor=factor)
-
-            axes.append(ax.copy())
-
-        return self.__class__(axes=axes)
-
-    def squash(self, axis_name):
-        """Squash axis.
-
-        Parameters
-        ----------
-        axis_name : str
-            Axis to squash.
-
-        Returns
-        -------
-        axes : `MapAxes`
-            Axes with squashed axis.
-        """
-        axes = []
-
-        for ax in self:
-            if ax.name == axis_name:
-                ax = ax.squash()
-            axes.append(ax.copy())
-
-        return self.__class__(axes=axes)
-
-    def pad(self, axis_name, pad_width):
-        """Pad axes
-
-        Parameters
-        ----------
-        axis_name : str
-            Name of the axis to pad.
-        pad_width : int or tuple of int
-            Pad width
-
-        Returns
-        -------
-        axes : `MapAxes`
-            Axes with squashed axis.
-
-        """
-        axes = []
-
-        for ax in self:
-            if ax.name == axis_name:
-                ax = ax.pad(pad_width=pad_width)
-            axes.append(ax)
-
-        return self.__class__(axes=axes)
-
-    def drop(self, axis_name):
-        """Drop an axis.
-
-        Parameters
-        ----------
-        axis_name : str
-            Name of the axis to remove.
-
-        Returns
-        -------
-        axes : `MapAxes`
-            Axes with squashed axis.
-        """
-        axes = []
-        for ax in self:
-            if ax.name == axis_name:
-                continue
-            axes.append(ax.copy())
-
-        return self.__class__(axes=axes)
-
-    def __getitem__(self, idx):
-        if isinstance(idx, (int, slice)):
-            return self._axes[idx]
-        elif isinstance(idx, str):
-            for ax in self._axes:
-                if ax.name == idx:
-                    return ax
-            raise KeyError(f"No axes: {idx!r}")
-        elif isinstance(idx, list):
-            axes = []
-            for name in idx:
-                axes.append(self[name])
-
-            return self.__class__(axes=axes)
-        else:
-            raise TypeError(f"Invalid type: {type(idx)!r}")
-
-    def coord_to_idx(self, coord, clip=True):
-        """Transform from axis to pixel indices.
-
-        Parameters
-        ----------
-        coord : dict of `~numpy.ndarray` or `MapCoord`
-            Array of axis coordinate values.
-
-        Returns
-        -------
-        pix : tuple of `~numpy.ndarray`
-            Array of pixel indices values.
-        """
-        return tuple([ax.coord_to_idx(coord[ax.name], clip=clip) for ax in self])
-
-    def coord_to_pix(self, coord):
-        """Transform from axis to pixel coordinates.
-
-        Parameters
-        ----------
-        coord : dict of `~numpy.ndarray`
-            Array of axis coordinate values.
-
-        Returns
-        -------
-        pix : tuple of `~numpy.ndarray`
-            Array of pixel coordinate values.
-        """
-        return tuple([ax.coord_to_pix(coord[ax.name]) for ax in self])
-
-    def pix_to_coord(self, pix):
-        """Convert pixel coordinates to map coordinates.
-
-        Parameters
-        ----------
-        pix : tuple
-            Tuple of pixel coordinates.
-
-        Returns
-        -------
-        coords : tuple
-            Tuple of map coordinates.
-        """
-        return tuple([ax.pix_to_coord(p) for ax, p in zip(self, pix)])
-
-    def pix_to_idx(self, pix, clip=False):
-        """Convert pix to idx
-
-        Parameters
-        ----------
-        pix : tuple of `~numpy.ndarray`
-            Pixel coordinates.
-        clip : bool
-            Choose whether to clip indices to the valid range of the
-            axis.  If false then indices for coordinates outside
-            the axi range will be set -1.
-
-        Returns
-        -------
-        idx : tuple `~numpy.ndarray`
-            Pixel indices.
-        """
-        idx = []
-
-        for pix_array, ax in zip(pix, self):
-            idx.append(ax.pix_to_idx(pix_array, clip=clip))
-
-        return tuple(idx)
-
-    def slice_by_idx(self, slices):
-        """Create a new geometry by slicing the non-spatial axes.
-
-        Parameters
-        ----------
-        slices : dict
-            Dict of axes names and integers or `slice` object pairs. Contains one
-            element for each non-spatial dimension. For integer indexing the
-            corresponding axes is dropped from the map. Axes not specified in the
-            dict are kept unchanged.
-
-        Returns
-        -------
-        geom : `~Geom`
-            Sliced geometry.
-        """
-        axes = []
-        for ax in self:
-            ax_slice = slices.get(ax.name, slice(None))
-
-            # in the case where isinstance(ax_slice, int) the axes is dropped
-            if isinstance(ax_slice, slice):
-                ax_sliced = ax.slice(ax_slice)
-                axes.append(ax_sliced.copy())
-
-        return self.__class__(axes=axes)
-
-    def to_header(self, format="gadf"):
-        """Convert axes to FITS header
-
-        Parameters
-        ----------
-        format : {"gadf"}
-            Header format
-
-        Returns
-        -------
-        header : `~astropy.io.fits.Header`
-            FITS header.
-        """
-        header = fits.Header()
-
-        for idx, ax in enumerate(self, start=1):
-            header_ax = ax.to_header(format=format, idx=idx)
-            header.update(header_ax)
-
-        return header
-
-    def to_table(self, format="gadf"):
-        """Convert axes to table
-
-        Parameters
-        ----------
-        format : {"gadf", "gadf-dl3", "fgst-ccube", "fgst-template",
-                  "ogip", "ogip-sherpa", "ogip-arf", "ogip-arf-sherpa"}
-            Format to use.
-
-        Returns
-        -------
-        table : `~astropy.table.Table`
-            Table with axis data
-        """
-        if format == "gadf-dl3":
-            tables = []
-
-            for ax in self:
-                tables.append(ax.to_table(format=format))
-
-            table = hstack(tables)
-        elif format in ["gadf", "fgst-ccube", "fgst-template"]:
-            table = Table()
-            table["CHANNEL"] = np.arange(np.prod(self.shape))
-
-            axes_ctr = np.meshgrid(*[ax.center for ax in self])
-            axes_min = np.meshgrid(*[ax.edges[:-1] for ax in self])
-            axes_max = np.meshgrid(*[ax.edges[1:] for ax in self])
-
-            for idx, ax in enumerate(self):
-                name = ax.name.upper()
-
-                if name == "ENERGY":
-                    colnames = ["ENERGY", "E_MIN", "E_MAX"]
-                else:
-                    colnames = [name, name + "_MIN", name + "_MAX"]
-
-                for colname, v in zip(colnames, [axes_ctr, axes_min, axes_max]):
-                    table[colname] = np.ravel(v[idx]).astype(np.float32)
-        elif format in ["ogip", "ogip-sherpa", "ogip", "ogip-arf"]:
-            energy_axis = self["energy"]
-            table = energy_axis.to_table(format=format)
-        else:
-            raise ValueError(f"Unsupported format: '{format}'")
-
-        return table
-
-    def to_table_hdu(self, format="gadf", prefix=None):
-        """Make FITS table columns for map axes.
-
-        Parameters
-        ----------
-        format : {"gadf", "fgst-ccube", "fgst-template"}
-            Format to use.
-        prefix : str
-            HDU name prefix to use
-
-        Returns
-        -------
-        hdu : `~astropy.io.fits.BinTableHDU`
-            Bin table HDU.
-        """
-        # FIXME: Check whether convention is compatible with
-        #  dimensionality of geometry and simplify!!!
-
-        if format in ["fgst-ccube", "ogip", "ogip-sherpa"]:
-            hdu = "EBOUNDS"
-        elif format == "fgst-template":
-            hdu = "ENERGIES"
-        elif format == "gadf" or format is None:
-            if prefix:
-                hdu = f"{prefix}_BANDS"
-            else:
-                hdu = "BANDS"
-        else:
-            raise ValueError(f"Unknown format {format}")
-
-        table = self.to_table(format=format)
-        header = self.to_header(format=format)
-        return fits.BinTableHDU(table, name=hdu, header=header)
-
-    @classmethod
-    def from_table_hdu(cls, hdu, format="gadf"):
-        """Create MapAxes from BinTableHDU
-
-        Parameters
-        ----------
-        hdu : `~astropy.io.fits.BinTableHDU`
-            Bin table HDU
-
-
-        Returns
-        -------
-        axes : `MapAxes`
-            Map axes object
-        """
-        if hdu is None:
-            return cls([])
-
-        table = Table.read(hdu)
-        return cls.from_table(table, format=format)
-
-    @classmethod
-    def from_table(cls, table, format="gadf"):
-        """Create MapAxes from BinTableHDU
-
-        Parameters
-        ----------
-        table : `~astropy.table.Table`
-            Bin table HDU
-        format : {"gadf", "gadf-dl3", "fgst-ccube", "fgst-template", "fgst-bexcube", "ogip-arf"}
-            Format to use.
-
-        Returns
-        -------
-        axes : `MapAxes`
-            Map axes object
-        """
-        from gammapy.irf.io import IRF_DL3_AXES_SPECIFICATION
-
-        axes = []
-
-        # Formats that support only one energy axis
-        if format in [
-            "fgst-ccube",
-            "fgst-template",
-            "fgst-bexpcube",
-            "ogip",
-            "ogip-arf",
-        ]:
-            axes.append(MapAxis.from_table(table, format=format))
-        elif format == "gadf":
-            # This limits the max number of axes to 5
-            for idx in range(5):
-                axcols = table.meta.get("AXCOLS{}".format(idx + 1))
-                if axcols is None:
-                    break
-
-                axis = MapAxis.from_table(table, format=format, idx=idx)
-                axes.append(axis)
-        elif format == "gadf-dl3":
-            for column_prefix in IRF_DL3_AXES_SPECIFICATION.keys():
-                try:
-                    axis = MapAxis.from_table(
-                        table, format=format, column_prefix=column_prefix
-                    )
-                except KeyError:
-                    continue
-                axes.append(axis)
-        else:
-            raise ValueError(f"Unsupported format: '{format}'")
-
-        return cls(axes)
-
-    @classmethod
-    def from_default(cls, axes):
-        """Make a sequence of `~MapAxis` objects."""
-        if axes is None:
-            return cls([])
-
-        axes_out = []
-        for idx, ax in enumerate(axes):
-            if isinstance(ax, np.ndarray):
-                ax = MapAxis(ax)
-
-            if ax.name == "":
-                ax.name = f"axis{idx}"
-
-            axes_out.append(ax)
-
-        return cls(axes_out)
-
-    def assert_names(self, required_names):
-        """Assert required axis names and order
-
-        Parameters
-        ----------
-        required_names : list of str
-            Required
-        """
-        message = ("Incorrect axis order or names. Expected axis "
-                   f"order: {required_names}, got: {self.names}.")
-
-        if not len(self) == len(required_names):
-            raise ValueError(message)
-
-        try:
-            for ax, required_name in zip(self, required_names):
-                ax.assert_name(required_name)
-
-        except ValueError:
-            raise ValueError(message)
-
-class MapAxis:
-    """Class representing an axis of a map.
-
-    Provides methods for
-    transforming to/from axis and pixel coordinates.  An axis is
-    defined by a sequence of node values that lie at the center of
-    each bin.  The pixel coordinate at each node is equal to its index
-    in the node array (0, 1, ..).  Bin edges are offset by 0.5 in
-    pixel coordinates from the nodes such that the lower/upper edge of
-    the first bin is (-0.5,0.5).
-
-    Parameters
-    ----------
-    nodes : `~numpy.ndarray` or `~astropy.units.Quantity`
-        Array of node values.  These will be interpreted as either bin
-        edges or centers according to ``node_type``.
-    interp : str
-        Interpolation method used to transform between axis and pixel
-        coordinates.  Valid options are 'log', 'lin', and 'sqrt'.
-    name : str
-        Axis name
-    node_type : str
-        Flag indicating whether coordinate nodes correspond to pixel
-        edges (node_type = 'edge') or pixel centers (node_type =
-        'center').  'center' should be used where the map values are
-        defined at a specific coordinate (e.g. differential
-        quantities). 'edge' should be used where map values are
-        defined by an integral over coordinate intervals (e.g. a
-        counts histogram).
-    unit : str
-        String specifying the data units.
-    """
-
-    # TODO: Cache an interpolation object?
-    def __init__(self, nodes, interp="lin", name="", node_type="edges", unit=""):
-        self._name = name
-
-        if len(nodes) != len(np.unique(nodes)):
-            raise ValueError("MapAxis: node values must be unique")
-
-        if ~(np.all(nodes == np.sort(nodes)) or np.all(nodes[::-1] == np.sort(nodes))):
-            raise ValueError("MapAxis: node values must be sorted")
-
-        if len(nodes) == 1 and node_type == "center":
-            raise ValueError("Single bins can only be used with node-type 'edges'")
-
-        if isinstance(nodes, u.Quantity):
-            unit = nodes.unit if nodes.unit is not None else ""
-            nodes = nodes.value
-        else:
-            nodes = np.array(nodes)
-
-        self._unit = u.Unit(unit)
-        self._nodes = nodes.astype(float)
-        self._node_type = node_type
-        self._interp = interp
-
-        if (self._nodes < 0).any() and interp != "lin":
-            raise ValueError(
-                f"Interpolation scaling {interp!r} only support for positive node values."
-            )
-
-        # Set pixel coordinate of first node
-        if node_type == "edges":
-            self._pix_offset = -0.5
-            nbin = len(nodes) - 1
-        elif node_type == "center":
-            self._pix_offset = 0.0
-            nbin = len(nodes)
-        else:
-            raise ValueError(f"Invalid node type: {node_type!r}")
-
-        self._nbin = nbin
-
-    def assert_name(self, required_name):
-        """Assert axis name if a specific one is required.
-
-        Parameters
-        ----------
-        required_name : str
-            Required
-        """
-        if self.name != required_name:
-            raise ValueError(
-                "Unexpected axis name,"
-                f' expected "{required_name}", got: "{self.name}"'
-            )
-
-    def is_aligned(self, other, atol=2e-2):
-        """Check if other map axis is aligned.
-
-        Two axes are aligned if their center coordinate values map to integers
-        on the other axes as well and if the interpolation modes are equivalent.
-
-        Parameters
-        ----------
-        other : `MapAxis`
-            Other map axis.
-        atol : float
-            Absolute numerical tolerance for the comparison measured in bins.
-
-        Returns
-        -------
-        aligned : bool
-            Whether the axes are aligned
-        """
-        pix = self.coord_to_pix(other.center)
-        pix_other = other.coord_to_pix(self.center)
-        pix_all = np.append(pix, pix_other)
-        aligned = np.allclose(np.round(pix_all) - pix_all, 0, atol=atol)
-        return aligned and self.interp == other.interp
-
-    def __eq__(self, other):
-        if not isinstance(other, self.__class__):
-            return NotImplemented
-
-        # TODO: implement an allclose method for MapAxis and call it here
-        if self.edges.shape != other.edges.shape:
-            return False
-        if self.unit.is_equivalent(other.unit) is False:
-            return False
-        return (
-            np.allclose(
-                self.edges.to(other.unit).value, other.edges.value, atol=1e-6, rtol=1e-6
-            )
-            and self._node_type == other._node_type
-            and self._interp == other._interp
-            and self.name.upper() == other.name.upper()
-        )
-
-    def __ne__(self, other):
-        return not self.__eq__(other)
-
-    def __hash__(self):
-        return id(self)
-
-    @property
-    def is_energy_axis(self):
-        return self.name in ["energy", "energy_true"]
-
-    @property
-    def interp(self):
-        """Interpolation scale of the axis."""
-        return self._interp
-
-    @property
-    def name(self):
-        """Name of the axis."""
-        return self._name
-
-    @name.setter
-    def name(self, value):
-        """Name of the axis."""
-        self._name = value
-
-    @lazyproperty
-    def edges(self):
-        """Return array of bin edges."""
-        pix = np.arange(self.nbin + 1, dtype=float) - 0.5
-        return u.Quantity(self.pix_to_coord(pix), self._unit, copy=False)
-
-    @property
-    def as_xerr(self):
-        """Return tuple of xerr to be used with plt.errorbar()"""
-        return (
-            self.center - self.edges[:-1],
-            self.edges[1:] - self.center,
-        )
-
-    @lazyproperty
-    def center(self):
-        """Return array of bin centers."""
-        pix = np.arange(self.nbin, dtype=float)
-        return u.Quantity(self.pix_to_coord(pix), self._unit, copy=False)
-
-    @lazyproperty
-    def bin_width(self):
-        """Array of bin widths."""
-        return np.diff(self.edges)
-
-    @property
-    def nbin(self):
-        """Return number of bins."""
-        return self._nbin
-
-    @property
-    def nbin_per_decade(self):
-        """Return number of bins."""
-        if self.interp != "log":
-            raise ValueError("Bins per decade can only be computed for log-spaced axes")
-
-        if self.node_type == "edges":
-            values = self.edges
-        else:
-            values = self.center
-
-        ndecades = np.log10(values.max() / values.min())
-        return (self._nbin / ndecades).value
-
-    @property
-    def node_type(self):
-        """Return node type ('center' or 'edge')."""
-        return self._node_type
-
-    @property
-    def unit(self):
-        """Return coordinate axis unit."""
-        return self._unit
-
-    @classmethod
-    def from_bounds(cls, lo_bnd, hi_bnd, nbin, **kwargs):
-        """Generate an axis object from a lower/upper bound and number of bins.
-
-        If node_type = 'edge' then bounds correspond to the
-        lower and upper bound of the first and last bin.  If node_type
-        = 'center' then bounds correspond to the centers of the first
-        and last bin.
-
-        Parameters
-        ----------
-        lo_bnd : float
-            Lower bound of first axis bin.
-        hi_bnd : float
-            Upper bound of last axis bin.
-        nbin : int
-            Number of bins.
-        interp : {'lin', 'log', 'sqrt'}
-            Interpolation method used to transform between axis and pixel
-            coordinates.  Default: 'lin'.
-        """
-        nbin = int(nbin)
-        interp = kwargs.setdefault("interp", "lin")
-        node_type = kwargs.setdefault("node_type", "edges")
-
-        if node_type == "edges":
-            nnode = nbin + 1
-        elif node_type == "center":
-            nnode = nbin
-        else:
-            raise ValueError(f"Invalid node type: {node_type!r}")
-
-        if interp == "lin":
-            nodes = np.linspace(lo_bnd, hi_bnd, nnode)
-        elif interp == "log":
-            nodes = np.exp(np.linspace(np.log(lo_bnd), np.log(hi_bnd), nnode))
-        elif interp == "sqrt":
-            nodes = np.linspace(lo_bnd ** 0.5, hi_bnd ** 0.5, nnode) ** 2.0
-        else:
-            raise ValueError(f"Invalid interp: {interp}")
-
-        return cls(nodes, **kwargs)
-
-    @classmethod
-    def from_energy_edges(cls, energy_edges, unit=None, name=None, interp="log"):
-        """Make an energy axis from adjacent edges.
-
-        Parameters
-        ----------
-        energy_edges : `~astropy.units.Quantity`, float
-            Energy edges
-        unit : `~astropy.units.Unit`
-            Energy unit
-        name : str
-            Name of the energy axis, either 'energy' or 'energy_true'
-        interp: str
-            interpolation mode. Default is 'log'.
-
-        Returns
-        -------
-        axis : `MapAxis`
-            Axis with name "energy" and interp "log".
-        """
-        energy_edges = u.Quantity(energy_edges, unit)
-
-        if unit is None:
-            unit = energy_edges.unit
-            energy_edges = energy_edges.to(unit)
-
-        if name is None:
-            name = "energy"
-
-        if name not in ["energy", "energy_true"]:
-            raise ValueError("Energy axis can only be named 'energy' or 'energy_true'")
-
-        return cls.from_edges(energy_edges, unit=unit, interp=interp, name=name)
-
-    @classmethod
-    def from_energy_bounds(
-        cls,
-        energy_min,
-        energy_max,
-        nbin,
-        unit=None,
-        per_decade=False,
-        name=None,
-        node_type="edges",
-    ):
-        """Make an energy axis.
-
-        Used frequently also to make energy grids, by making
-        the axis, and then using ``axis.center`` or ``axis.edges``.
-
-        Parameters
-        ----------
-        energy_min, energy_max : `~astropy.units.Quantity`, float
-            Energy range
-        nbin : int
-            Number of bins
-        unit : `~astropy.units.Unit`
-            Energy unit
-        per_decade : bool
-            Whether `nbin` is given per decade.
-        name : str
-            Name of the energy axis, either 'energy' or 'energy_true'
-
-        Returns
-        -------
-        axis : `MapAxis`
-            Axis with name "energy" and interp "log".
-        """
-        energy_min = u.Quantity(energy_min, unit)
-        energy_max = u.Quantity(energy_max, unit)
-
-        if unit is None:
-            unit = energy_max.unit
-            energy_min = energy_min.to(unit)
-
-        if per_decade:
-            nbin = np.ceil(np.log10(energy_max / energy_min).value * nbin)
-
-        if name is None:
-            name = "energy"
-
-        if name not in ["energy", "energy_true"]:
-            raise ValueError("Energy axis can only be named 'energy' or 'energy_true'")
-
-        return cls.from_bounds(
-            energy_min.value,
-            energy_max.value,
-            nbin=nbin,
-            unit=unit,
-            interp="log",
-            name=name,
-            node_type=node_type,
-        )
-
-    @classmethod
-    def from_nodes(cls, nodes, **kwargs):
-        """Generate an axis object from a sequence of nodes (bin centers).
-
-        This will create a sequence of bins with edges half-way
-        between the node values.  This method should be used to
-        construct an axis where the bin center should lie at a
-        specific value (e.g. a map of a continuous function).
-
-        Parameters
-        ----------
-        nodes : `~numpy.ndarray`
-            Axis nodes (bin center).
-        interp : {'lin', 'log', 'sqrt'}
-            Interpolation method used to transform between axis and pixel
-            coordinates.  Default: 'lin'.
-        """
-        if len(nodes) < 1:
-            raise ValueError("Nodes array must have at least one element.")
-
-        return cls(nodes, node_type="center", **kwargs)
-
-    @classmethod
-    def from_edges(cls, edges, **kwargs):
-        """Generate an axis object from a sequence of bin edges.
-
-        This method should be used to construct an axis where the bin
-        edges should lie at specific values (e.g. a histogram).  The
-        number of bins will be one less than the number of edges.
-
-        Parameters
-        ----------
-        edges : `~numpy.ndarray`
-            Axis bin edges.
-        interp : {'lin', 'log', 'sqrt'}
-            Interpolation method used to transform between axis and pixel
-            coordinates.  Default: 'lin'.
-        """
-        if len(edges) < 2:
-            raise ValueError("Edges array must have at least two elements.")
-
-        return cls(edges, node_type="edges", **kwargs)
-
-    def append(self, axis):
-        """Append another map axis to this axis
-
-        Name, interp type and node type must agree between the axes. If the node
-        type is "edges", the edges must be contiguous and non-overlapping.
-
-        Parameters
-        ----------
-        axis : `MapAxis`
-            Axis to append.
-
-        Returns
-        -------
-        axis : `MapAxis`
-            Appended axis
-        """
-        if self.node_type != axis.node_type:
-            raise ValueError(
-                f"Node type must agree, got {self.node_type} and {axis.node_type}"
-            )
-
-        if self.name != axis.name:
-            raise ValueError(f"Names must agree, got {self.name} and {axis.name} ")
-
-        if self.interp != axis.interp:
-            raise ValueError(
-                f"Interp type must agree, got {self.interp} and {axis.interp}"
-            )
-
-        if self.node_type == "edges":
-            edges = np.append(self.edges, axis.edges[1:])
-            return self.from_edges(edges=edges, interp=self.interp, name=self.name)
-        else:
-            nodes = np.append(self.center, axis.center)
-            return self.from_nodes(nodes=nodes, interp=self.interp, name=self.name)
-
-    def pad(self, pad_width):
-        """Pad axis by a given number of pixels
-
-        Parameters
-        ----------
-        pad_width : int or tuple of int
-            A single int pads in both direction of the axis, a tuple specifies,
-            which number of bins to pad at the low and high edge of the axis.
-
-        Returns
-        -------
-        axis : `MapAxis`
-            Padded axis
-        """
-        if isinstance(pad_width, tuple):
-            pad_low, pad_high = pad_width
-        else:
-            pad_low, pad_high = pad_width, pad_width
-
-        if self.node_type == "edges":
-            pix = np.arange(-pad_low, self.nbin + pad_high + 1) - 0.5
-            edges = self.pix_to_coord(pix)
-            return self.from_edges(edges=edges, interp=self.interp, name=self.name)
-        else:
-            pix = np.arange(-pad_low, self.nbin + pad_high)
-            nodes = self.pix_to_coord(pix)
-            return self.from_nodes(nodes=nodes, interp=self.interp, name=self.name)
-
-    @classmethod
-    def from_stack(cls, axes):
-        """Create a map axis by merging a list of other map axes.
-
-        If the node type is "edges" the bin edges in the provided axes must be
-        contiguous and non-overlapping.
-
-        Parameters
-        ----------
-        axes : list of `MapAxis`
-            List of map axis to merge.
-
-        Returns
-        -------
-        axis : `MapAxis`
-            Merged axis
-        """
-        ax_stacked = axes[0]
-
-        for ax in axes[1:]:
-            ax_stacked = ax_stacked.append(ax)
-
-        return ax_stacked
-
-    def pix_to_coord(self, pix):
-        """Transform from pixel to axis coordinates.
-
-        Parameters
-        ----------
-        pix : `~numpy.ndarray`
-            Array of pixel coordinate values.
-
-        Returns
-        -------
-        coord : `~numpy.ndarray`
-            Array of axis coordinate values.
-        """
-        pix = pix - self._pix_offset
-        values = pix_to_coord(self._nodes, pix, interp=self._interp)
-        return u.Quantity(values, unit=self.unit, copy=False)
-
-    def pix_to_idx(self, pix, clip=False):
-        """Convert pix to idx
-
-        Parameters
-        ----------
-        pix : `~numpy.ndarray`
-            Pixel coordinates.
-        clip : bool
-            Choose whether to clip indices to the valid range of the
-            axis.  If false then indices for coordinates outside
-            the axi range will be set -1.
-
-        Returns
-        -------
-        idx : `~numpy.ndarray`
-            Pixel indices.
-        """
-        if clip:
-            idx = np.clip(pix, 0, self.nbin - 1)
-        else:
-            condition = (pix < 0) | (pix >= self.nbin)
-            idx = np.where(condition, -1, pix)
-
-        return idx
-
-    def coord_to_pix(self, coord):
-        """Transform from axis to pixel coordinates.
-
-        Parameters
-        ----------
-        coord : `~numpy.ndarray`
-            Array of axis coordinate values.
-
-        Returns
-        -------
-        pix : `~numpy.ndarray`
-            Array of pixel coordinate values.
-        """
-        coord = u.Quantity(coord, self.unit, copy=False).value
-        pix = coord_to_pix(self._nodes, coord, interp=self._interp)
-        return np.array(pix + self._pix_offset, ndmin=1)
-
-    def coord_to_idx(self, coord, clip=False):
-        """Transform from axis coordinate to bin index.
-
-        Parameters
-        ----------
-        coord : `~numpy.ndarray`
-            Array of axis coordinate values.
-        clip : bool
-            Choose whether to clip the index to the valid range of the
-            axis.  If false then indices for values outside the axis
-            range will be set -1.
-
-        Returns
-        -------
-        idx : `~numpy.ndarray`
-            Array of bin indices.
-        """
-        coord = u.Quantity(coord, self.unit, copy=False, ndmin=1).value
-        edges = self.edges.value
-        idx = np.digitize(coord, edges) - 1
-
-        if clip:
-            idx = np.clip(idx, 0, self.nbin - 1)
-        else:
-            with np.errstate(invalid="ignore"):
-                idx[coord > edges[-1]] = INVALID_INDEX.int
-
-        idx[~np.isfinite(coord)] = INVALID_INDEX.int
-
-        return idx
-
-    def slice(self, idx):
-        """Create a new axis object by extracting a slice from this axis.
-
-        Parameters
-        ----------
-        idx : slice
-            Slice object selecting a subselection of the axis.
-
-        Returns
-        -------
-        axis : `~MapAxis`
-            Sliced axis object.
-        """
-        center = self.center[idx].value
-        idx = self.coord_to_idx(center)
-        # For edge nodes we need to keep N+1 nodes
-        if self._node_type == "edges":
-            idx = tuple(list(idx) + [1 + idx[-1]])
-
-        nodes = self._nodes[(idx,)]
-        return MapAxis(
-            nodes,
-            interp=self._interp,
-            name=self._name,
-            node_type=self._node_type,
-            unit=self._unit,
-        )
-
-    def squash(self):
-        """Create a new axis object by squashing the axis into one bin.
-
-        Returns
-        -------
-        axis : `~MapAxis`
-            Sliced axis object.
-        """
-        # TODO: Decide on handling node_type=center
-        # See https://github.com/gammapy/gammapy/issues/1952
-        return MapAxis.from_bounds(
-            lo_bnd=self.edges[0].value,
-            hi_bnd=self.edges[-1].value,
-            nbin=1,
-            interp=self._interp,
-            name=self._name,
-            unit=self._unit,
-        )
-
-    def __repr__(self):
-        str_ = self.__class__.__name__
-        str_ += "\n\n"
-        fmt = "\t{:<10s} : {:<10s}\n"
-        str_ += fmt.format("name", self.name)
-        str_ += fmt.format("unit", "{!r}".format(str(self.unit)))
-        str_ += fmt.format("nbins", str(self.nbin))
-        str_ += fmt.format("node type", self.node_type)
-        vals = self.edges if self.node_type == "edges" else self.center
-        str_ += fmt.format(f"{self.node_type} min", "{:.1e}".format(vals.min()))
-        str_ += fmt.format(f"{self.node_type} max", "{:.1e}".format(vals.max()))
-        str_ += fmt.format("interp", self._interp)
-        return str_
-
-    def _init_copy(self, **kwargs):
-        """Init map axis instance by copying missing init arguments from self.
-        """
-        argnames = inspect.getfullargspec(self.__init__).args
-        argnames.remove("self")
-
-        for arg in argnames:
-            value = getattr(self, "_" + arg)
-            kwargs.setdefault(arg, copy.deepcopy(value))
-
-        return self.__class__(**kwargs)
-
-    def copy(self, **kwargs):
-        """Copy `MapAxis` instance and overwrite given attributes.
-
-        Parameters
-        ----------
-        **kwargs : dict
-            Keyword arguments to overwrite in the map axis constructor.
-
-        Returns
-        -------
-        copy : `MapAxis`
-            Copied map axis.
-        """
-        return self._init_copy(**kwargs)
-
-    def round(self, coord, clip=False):
-        """Round coord to nearest axis edge.
-
-        Parameters
-        ----------
-        coord : `~astropy.units.Quantity`
-            Coordinates
-        clip : bool
-            Choose whether to clip indices to the valid range of the axis.
-
-        Returns
-        -------
-        coord : `~astropy.units.Quantity`
-            Rounded coordinates
-        """
-        edges_pix = self.coord_to_pix(coord)
-
-        if clip:
-            edges_pix = np.clip(edges_pix, -0.5, self.nbin - 0.5)
-
-        edges_idx = np.round(edges_pix + 0.5) - 0.5
-        return self.pix_to_coord(edges_idx)
-
-    def group_table(self, edges):
-        """Compute bin groups table for the map axis, given coarser bin edges.
-
-        Parameters
-        ----------
-        edges : `~astropy.units.Quantity`
-            Group bin edges.
-
-        Returns
-        -------
-        groups : `~astropy.table.Table`
-            Map axis group table.
-        """
-        # TODO: try to simplify this code
-        if not self.node_type == "edges":
-            raise ValueError("Only edge based map axis can be grouped")
-
-        edges_pix = self.coord_to_pix(edges)
-        edges_pix = np.clip(edges_pix, -0.5, self.nbin - 0.5)
-        edges_idx = np.round(edges_pix + 0.5) - 0.5
-        edges_idx = np.unique(edges_idx)
-        edges_ref = self.pix_to_coord(edges_idx)
-
-        groups = Table()
-        groups[f"{self.name}_min"] = edges_ref[:-1]
-        groups[f"{self.name}_max"] = edges_ref[1:]
-
-        groups["idx_min"] = (edges_idx[:-1] + 0.5).astype(int)
-        groups["idx_max"] = (edges_idx[1:] - 0.5).astype(int)
-
-        if len(groups) == 0:
-            raise ValueError("No overlap between reference and target edges.")
-
-        groups["bin_type"] = "normal   "
-
-        edge_idx_start, edge_ref_start = edges_idx[0], edges_ref[0]
-        if edge_idx_start > 0:
-            underflow = {
-                "bin_type": "underflow",
-                "idx_min": 0,
-                "idx_max": edge_idx_start,
-                f"{self.name}_min": self.pix_to_coord(-0.5),
-                f"{self.name}_max": edge_ref_start,
-            }
-            groups.insert_row(0, vals=underflow)
-
-        edge_idx_end, edge_ref_end = edges_idx[-1], edges_ref[-1]
-
-        if edge_idx_end < (self.nbin - 0.5):
-            overflow = {
-                "bin_type": "overflow",
-                "idx_min": edge_idx_end + 1,
-                "idx_max": self.nbin - 1,
-                f"{self.name}_min": edge_ref_end,
-                f"{self.name}_max": self.pix_to_coord(self.nbin - 0.5),
-            }
-            groups.add_row(vals=overflow)
-
-        group_idx = Column(np.arange(len(groups)))
-        groups.add_column(group_idx, name="group_idx", index=0)
-        return groups
-
-    def upsample(self, factor):
-        """Upsample map axis by a given factor.
-
-        When up-sampling for each node specified in the axis, the corresponding
-        number of sub-nodes are introduced and preserving the initial nodes. For
-        node type "edges" this results in nbin * factor new bins. For node type
-        "center" this results in (nbin - 1) * factor + 1 new bins.
-
-        Parameters
-        ----------
-        factor : int
-            Upsampling factor.
-
-        Returns
-        -------
-        axis : `MapAxis`
-            Usampled map axis.
-
-        """
-        if self.node_type == "edges":
-            pix = self.coord_to_pix(self.edges)
-            nbin = int(self.nbin * factor) + 1
-            pix_new = np.linspace(pix.min(), pix.max(), nbin)
-            edges = self.pix_to_coord(pix_new)
-            return self.from_edges(edges, name=self.name, interp=self.interp)
-        else:
-            pix = self.coord_to_pix(self.center)
-            nbin = int((self.nbin - 1) * factor) + 1
-            pix_new = np.linspace(pix.min(), pix.max(), nbin)
-            nodes = self.pix_to_coord(pix_new)
-            return self.from_nodes(nodes, name=self.name, interp=self.interp)
-
-    def downsample(self, factor):
-        """Downsample map axis by a given factor.
-
-        When down-sampling each n-th (given by the factor) bin is selected from
-        the axis while preserving the axis limits. For node type "edges" this
-        requires nbin to be dividable by the factor, for node type "center" this
-        requires nbin - 1 to be dividable by the factor.
-
-        Parameters
-        ----------
-        factor : int
-            Downsampling factor.
-
-
-        Returns
-        -------
-        axis : `MapAxis`
-            Downsampled map axis.
-        """
-        if self.node_type == "edges":
-            nbin = self.nbin / factor
-
-            if np.mod(nbin, 1) > 0:
-                raise ValueError(
-                    f"Number of {self.name} bins is not divisible by {factor}"
-                )
-
-            edges = self.edges[::factor]
-            return self.from_edges(edges, name=self.name, interp=self.interp)
-        else:
-            nbin = (self.nbin - 1) / factor
-
-            if np.mod(nbin, 1) > 0:
-                raise ValueError(
-                    f"Number of {self.name} bins - 1 is not divisible by {factor}"
-                )
-
-            nodes = self.center[::factor]
-            return self.from_nodes(nodes, name=self.name, interp=self.interp)
-
-    def to_header(self, format="ogip", idx=0):
-        """Create FITS header
-
-        Parameters
-        ----------
-        format : {"ogip"}
-            Format specification
-        idx : int
-            Column index of the axis.
-
-        Returns
-        -------
-        header : `~astropy.io.fits.Header`
-            Header to extend.
-        """
-        header = fits.Header()
-
-        if format in ["ogip", "ogip-sherpa"]:
-            header["EXTNAME"] = "EBOUNDS", "Name of this binary table extension"
-            header["TELESCOP"] = "DUMMY", "Mission/satellite name"
-            header["INSTRUME"] = "DUMMY", "Instrument/detector"
-            header["FILTER"] = "None", "Filter information"
-            header["CHANTYPE"] = "PHA", "Type of channels (PHA, PI etc)"
-            header["DETCHANS"] = self.nbin, "Total number of detector PHA channels"
-            header["HDUCLASS"] = "OGIP", "Organisation devising file format"
-            header["HDUCLAS1"] = "RESPONSE", "File relates to response of instrument"
-            header["HDUCLAS2"] = "EBOUNDS", "This is an EBOUNDS extension"
-            header["HDUVERS"] = "1.2.0", "Version of file format"
-        elif format in ["gadf", "fgst-ccube", "fgst-template"]:
-            key = f"AXCOLS{idx}"
-            name = self.name.upper()
-
-            if self.name == "energy" and self.node_type == "edges":
-                header[key] = "E_MIN,E_MAX"
-            elif self.name == "energy" and self.node_type == "center":
-                header[key] = "ENERGY"
-            elif self.node_type == "edges":
-                header[key] = f"{name}_MIN,{name}_MAX"
-            elif self.node_type == "center":
-                header[key] = name
-            else:
-                raise ValueError(f"Invalid node type {self.node_type!r}")
-
-            key_interp = f"INTERP{idx}"
-            header[key_interp] = self.interp
-
-        else:
-            raise ValueError(f"Unknown format {format}")
-
-        return header
-
-    def to_table(self, format="ogip"):
-        """Convert `~astropy.units.Quantity` to OGIP ``EBOUNDS`` extension.
-
-        See https://heasarc.gsfc.nasa.gov/docs/heasarc/caldb/docs/memos/cal_gen_92_002/cal_gen_92_002.html#tth_sEc3.2
-
-        The 'ogip-sherpa' format is equivalent to 'ogip' but uses keV energy units.
-
-        Parameters
-        ----------
-        format : {"ogip", "ogip-sherpa", "gadf-dl3", "gtpsf"}
-            Format specification
-
-        Returns
-        -------
-        table : `~astropy.table.Table`
-            Table HDU
-        """
-        table = Table()
-        edges = self.edges
-
-        if format in ["ogip", "ogip-sherpa"]:
-            self.assert_name("energy")
-
-            if format == "ogip-sherpa":
-                edges = edges.to("keV")
-
-            table["CHANNEL"] = np.arange(self.nbin, dtype=np.int16)
-            table["E_MIN"] = edges[:-1]
-            table["E_MAX"] = edges[1:]
-        elif format in ["ogip-arf", "ogip-arf-sherpa"]:
-            self.assert_name("energy_true")
-
-            if format == "ogip-arf-sherpa":
-                edges = edges.to("keV")
-
-            table["ENERG_LO"] = edges[:-1]
-            table["ENERG_HI"] = edges[1:]
-        elif format == "gadf-dl3":
-            from gammapy.irf.io import IRF_DL3_AXES_SPECIFICATION
-
-            if self.name == "energy":
-                column_prefix = "ENERG"
-            else:
-                for column_prefix, spec in IRF_DL3_AXES_SPECIFICATION.items():
-                    if spec["name"] == self.name:
-                        break
-
-            if self.node_type == "edges":
-                edges_hi, edges_lo = edges[:-1], edges[1:]
-            else:
-                edges_hi, edges_lo = self.center, self.center
-
-            table[f"{column_prefix}_LO"] = edges_hi[np.newaxis]
-            table[f"{column_prefix}_HI"] = edges_lo[np.newaxis]
-        elif format == "gtpsf":
-            if self.name == "energy_true":
-                table["Energy"] = self.center.to("MeV")
-            elif self.name == "rad":
-                table["Theta"] = self.center.to("deg")
-            else:
-                raise ValueError(
-                    "Can only convert true energy or rad axis to"
-                    f"'gtpsf' format, got {self.name}"
-                )
-        else:
-            raise ValueError(f"{format} is not a valid format")
-
-        return table
-
-    def to_table_hdu(self, format="ogip"):
-        """Convert `~astropy.units.Quantity` to OGIP ``EBOUNDS`` extension.
-
-        See https://heasarc.gsfc.nasa.gov/docs/heasarc/caldb/docs/memos/cal_gen_92_002/cal_gen_92_002.html#tth_sEc3.2
-
-        The 'ogip-sherpa' format is equivalent to 'ogip' but uses keV energy units.
-
-        Parameters
-        ----------
-        format : {"ogip", "ogip-sherpa", "gtpsf"}
-            Format specification
-
-        Returns
-        -------
-        hdu : `~astropy.io.fits.BinTableHDU`
-            Table HDU
-        """
-        table = self.to_table(format=format)
-
-        if format == "gtpsf":
-            name = "THETA"
-        else:
-            name = None
-
-        hdu = fits.BinTableHDU(table, name=name)
-
-        if format in ["ogip", "ogip-sherpa"]:
-            hdu.header.update(self.to_header(format=format))
-
-        return hdu
-
-    @classmethod
-    def from_table(cls, table, format="ogip", idx=0, column_prefix=""):
-        """Instanciate MapAxis from table HDU
-
-        Parameters
-        ----------
-        table : `~astropy.table.Table`
-            Table
-        format : {"ogip", "ogip-arf", "fgst-ccube", "fgst-template", "gadf", "gadf-dl3"}
-            Format specification
-        idx : int
-            Column index of the axis.
-        column_prefix : str
-            Column name prefix of the axis, used for creating the axis.
-
-        Returns
-        -------
-        axis : `MapAxis`
-            Map Axis
-        """
-        if format in ["ogip", "fgst-ccube"]:
-            energy_min = table["E_MIN"].quantity
-            energy_max = table["E_MAX"].quantity
-            energy_edges = (
-                np.append(energy_min.value, energy_max.value[-1]) * energy_min.unit
-            )
-            axis = cls.from_edges(energy_edges, name="energy", interp="log")
-
-        elif format == "ogip-arf":
-            energy_min = table["ENERG_LO"].quantity
-            energy_max = table["ENERG_HI"].quantity
-            energy_edges = (
-                np.append(energy_min.value, energy_max.value[-1]) * energy_min.unit
-            )
-            axis = cls.from_edges(energy_edges, name="energy_true", interp="log")
-
-        elif format in ["fgst-template", "fgst-bexpcube"]:
-            allowed_names = ["Energy", "ENERGY", "energy"]
-            for colname in table.colnames:
-                if colname in allowed_names:
-                    tag = colname
-                    break
-
-            nodes = table[tag].data
-            axis = cls.from_nodes(
-                nodes=nodes, name="energy_true", unit="MeV", interp="log"
-            )
-
-        elif format == "gadf":
-            axcols = table.meta.get("AXCOLS{}".format(idx + 1))
-            colnames = axcols.split(",")
-            node_type = "edges" if len(colnames) == 2 else "center"
-
-            # TODO: check why this extra case is needed
-            if colnames[0] == "E_MIN":
-                name = "energy"
-            else:
-                name = colnames[0].replace("_MIN", "").lower()
-                # this is need for backward compatibility
-                if name == "theta":
-                    name = "rad"
-
-            interp = table.meta.get("INTERP{}".format(idx + 1), "lin")
-
-            if node_type == "center":
-                nodes = np.unique(table[colnames[0]].quantity)
-            else:
-                edges_min = np.unique(table[colnames[0]].quantity)
-                edges_max = np.unique(table[colnames[1]].quantity)
-                nodes = edges_from_lo_hi(edges_min, edges_max)
-
-            axis = MapAxis(nodes=nodes, node_type=node_type, interp=interp, name=name)
-
-        elif format == "gadf-dl3":
-            from gammapy.irf.io import IRF_DL3_AXES_SPECIFICATION
-
-            spec = IRF_DL3_AXES_SPECIFICATION[column_prefix]
-            name, interp = spec["name"], spec["interp"]
-
-            # background models are stored in reconstructed energy
-            hduclass = table.meta.get("HDUCLAS2")
-            if hduclass == "BKG" and column_prefix == "ENERG":
-                name = "energy"
-
-            edges_lo = table[f"{column_prefix}_LO"].quantity[0]
-            edges_hi = table[f"{column_prefix}_HI"].quantity[0]
-
-            if np.allclose(edges_hi, edges_lo):
-                axis = MapAxis.from_nodes(edges_hi, interp=interp, name=name)
-            else:
-                edges = edges_from_lo_hi(edges_lo, edges_hi)
-                axis = MapAxis.from_edges(edges, interp=interp, name=name)
-        elif format == "gtpsf":
-            try:
-                energy = table["Energy"].data * u.MeV
-                axis = MapAxis.from_nodes(energy, name="energy_true", interp="log")
-            except KeyError:
-                rad = table["Theta"].data * u.deg
-                axis = MapAxis.from_nodes(rad, name="rad")
-        else:
-            raise ValueError(f"Format '{format}' not supported")
-
-        return axis
-
-    @classmethod
-    def from_table_hdu(cls, hdu, format="ogip", idx=0):
-        """Instanciate MapAxis from table HDU
-
-        Parameters
-        ----------
-        hdu : `~astropy.io.fits.BinTableHDU`
-            Table HDU
-        format : {"ogip", "ogip-arf", "fgst-ccube", "fgst-template"}
-            Format specification
-        idx : int
-            Column index of the axis.
-
-        Returns
-        -------
-        axis : `MapAxis`
-            Map Axis
-        """
-        table = Table.read(hdu)
-        return cls.from_table(table, format=format, idx=idx)
-
-
-class MapCoord:
-    """Represents a sequence of n-dimensional map coordinates.
-
-    Contains coordinates for 2 spatial dimensions and an arbitrary
-    number of additional non-spatial dimensions.
-=======
-def pix_tuple_to_idx(pix):
-    """Convert a tuple of pixel coordinate arrays to a tuple of pixel indices.
->>>>>>> e744b42c
-
-    Pixel coordinates are rounded to the closest integer value.
-
-    Parameters
-    ----------
-    pix : tuple
-        Tuple of pixel coordinates with one element for each dimension
-
-    Returns
-    -------
-    idx : `~numpy.ndarray`
-        Array of pixel indices
-    """
-    idx = []
-    for p in pix:
-        p = np.array(p, ndmin=1)
-        if np.issubdtype(p.dtype, np.integer):
-            idx += [p]
-        else:
-            p_idx = np.rint(p).astype(int)
-            p_idx[~np.isfinite(p)] = INVALID_INDEX.int
-            idx += [p_idx]
-
-<<<<<<< HEAD
-        Returns
-        -------
-        coords : `~MapCoord`
-            A coordinates object.
-        """
-        data = {k: v[mask] for k, v in self._data.items()}
-        return self.__class__(data, self.frame, self._match_by_name)
-
-    @property
-    def flat(self):
-        """Return flattened, valid coordinates"""
-        is_finite = np.isfinite(self[0])
-        return self.apply_mask(is_finite)
-
-    def copy(self):
-        """Copy `MapCoord` object."""
-        return copy.deepcopy(self)
-
-    def __repr__(self):
-        return (
-            f"{self.__class__.__name__}\n\n"
-            f"\taxes     : {list(self._data.keys())}\n"
-            f"\tshape    : {self.shape[::-1]}\n"
-            f"\tndim     : {self.ndim}\n"
-            f"\tframe : {self.frame}\n"
-        )
-=======
-    return tuple(idx)
->>>>>>> e744b42c
-
-
 class Geom(abc.ABC):
     """Map geometry base class.
 
@@ -1944,13 +143,8 @@
 
         return cls.from_header(hdu.header, hdu_bands)
 
-<<<<<<< HEAD
-    def to_bands_hdu(self, hdu=None, hdu_skymap=None, format="gadf"):
-        table_hdu = self.axes.to_table_hdu(format=format, prefix=hdu_skymap)
-=======
     def to_bands_hdu(self, hdu_bands=None, format="gadf"):
         table_hdu = self.axes.to_table_hdu(format=format, hdu_bands=hdu_bands)
->>>>>>> e744b42c
         cols = table_hdu.columns.columns
         cols.extend(self._make_bands_cols())
         return fits.BinTableHDU.from_columns(
