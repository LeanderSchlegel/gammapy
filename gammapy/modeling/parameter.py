--- conflicted
+++ resolved
@@ -256,13 +256,8 @@
 
     @frozen.setter
     def frozen(self, val):
-<<<<<<< HEAD
-        if val in ['True', 'False']:
-            val=bool(val)
-=======
         if val in ["True", "False"]:
             val = bool(val)
->>>>>>> e744b42c
         if not isinstance(val, bool) and not isinstance(val, np.bool_):
             raise TypeError(f"Invalid type: {val}, {type(val)}")
         self._frozen = val
@@ -393,14 +388,9 @@
     def update_from_dict(self, data):
         """Update parameters from a dict.
            Protection against changing parameter model, type, name."""
-<<<<<<< HEAD
-        keys=["value", "unit", "min", "max", "frozen"]
-        for k in keys: setattr(self, k, data[k])
-=======
         keys = ["value", "unit", "min", "max", "frozen"]
         for k in keys:
             setattr(self, k, data[k])
->>>>>>> e744b42c
 
     def to_dict(self):
         """Convert to dict."""
@@ -596,18 +586,12 @@
 
     def to_table(self):
         """Convert parameter attributes to `~astropy.table.Table`."""
-<<<<<<< HEAD
-        rows=[]
-        for p in self._parameters:
-            d = p.to_dict()
-=======
         rows = []
         for p in self._parameters:
             d = p.to_dict()
             for key in ["scale_method", "interp"]:
                 if key in d:
                     del d[key]
->>>>>>> e744b42c
             rows.append({**dict(type=p.type), **d})
         table = table_from_row_data(rows)
 
@@ -695,53 +679,6 @@
         for par in self._parameters:
             par.frozen = True
 
-<<<<<<< HEAD
-    def select(
-        self, name=None, type=None, frozen=None,
-    ):
-        """Create a mask of models, true if all conditions are verified
-
-        Parameters
-        ----------
-        name : str or list
-            Name of the parameter
-        type : {None, spatial, spectral, temporal}
-           type of models
-        frozen : bool
-            Select frozen parameters if True, exclude them if False.
- 
-        Returns
-        -------
-        parameters : `Parameters`
-           Selected parameters
-        """
-        selection = np.ones(len(self), dtype=bool)
-
-        if name and not isinstance(name, list):
-            name = [name]
-
-        for idx, par in enumerate(self):
-            if name:
-                selection[idx] &= np.any([_ == par.name for _ in name])
-
-            if type:
-                selection[idx] &= type == par.type
-
-            if frozen is not None:
-                if frozen:
-                    selection[idx] &= par.frozen
-                else:
-                    selection[idx] &= ~par.frozen
-
-        return self[selection]
-
-    def freeze_all(self):
-        """Freeze all parameters"""
-        for par in self._parameters:
-            par.frozen = True
-
-=======
->>>>>>> e744b42c
     def unfreeze_all(self):
         """ Unfreeze all parameters (even those frozen by default)"""
         for par in self._parameters:
@@ -769,13 +706,8 @@
             print(pwl.parameters["index"].value)
         """
         return restore_parameters_status(self, restore_values)
-<<<<<<< HEAD
-
-
-=======
-
-
->>>>>>> e744b42c
+
+
 class restore_parameters_status:
     def __init__(self, parameters, restore_values=True):
         self.restore_values = restore_values
